--- conflicted
+++ resolved
@@ -10,12 +10,6 @@
 import numpy as np
 import pandas as pd
 from sklearn.cluster import Birch
-<<<<<<< HEAD
-# # not ready to be a dependency, yet according to Nezar
-# from bioframe import parse_humanized, parse_region_string
-=======
-
->>>>>>> 2e0dde93
 
 
 ###########################################
@@ -76,16 +70,11 @@
 
 
 
-<<<<<<< HEAD
 def clust_2D_pixels(pixels_df,
                     threshold_cluster=2,
                     bin1_id_name='bin1_id',
                     bin2_id_name='bin2_id',
                     verbose=True):
-=======
-# consider using DBSCAN instead (picks cluster based on density estimation)
-def clust_2D_pixels(pixels_df,threshold_cluster=2):
->>>>>>> 2e0dde93
     '''
     Group significant pixels by proximity
     using Birch clustering.
